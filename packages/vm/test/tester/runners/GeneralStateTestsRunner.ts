--- conflicted
+++ resolved
@@ -2,11 +2,7 @@
 import { Blockchain } from '@ethereumjs/blockchain'
 import { DefaultStateManager } from '@ethereumjs/statemanager'
 import { Trie } from '@ethereumjs/trie'
-<<<<<<< HEAD
-import { bytesToHex, equalsBytes, toBytes } from '@ethereumjs/util'
-=======
 import { Address, bytesToHex, equalsBytes, toBytes } from '@ethereumjs/util'
->>>>>>> 54dc2e34
 
 import { EVM } from '../../../../evm/src'
 import { EEI } from '../../../src'
