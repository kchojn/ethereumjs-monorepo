--- conflicted
+++ resolved
@@ -152,8 +152,6 @@
     if (values.length > 4) {
       throw new Error('invalid block. More values than expected were received')
     }
-<<<<<<< HEAD
-=======
     if (
       opts?.common !== undefined &&
       opts?.common?.isActivatedEIP(4895) &&
@@ -164,7 +162,6 @@
       )
     }
 
->>>>>>> 54dc2e34
     const [headerData, txsData, uhsData, withdrawalBytes] = values
 
     const header = BlockHeader.fromValuesArray(headerData, opts)
