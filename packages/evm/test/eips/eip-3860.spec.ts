--- conflicted
+++ resolved
@@ -1,10 +1,6 @@
 import { Chain, Common, Hardfork } from '@ethereumjs/common'
 import { Address, concatBytesNoTypeCheck, privateToAddress } from '@ethereumjs/util'
-<<<<<<< HEAD
-import { equalsBytes, hexToBytes } from 'ethereum-cryptography/utils'
-=======
 import { concatBytes, equalsBytes, hexToBytes } from 'ethereum-cryptography/utils'
->>>>>>> 54dc2e34
 import * as tape from 'tape'
 
 import { EVM } from '../../src'
@@ -139,11 +135,7 @@
     const eei = await getEEI()
     const evm = await EVM.create({ common, eei, allowUnlimitedInitCodeSize: true })
 
-<<<<<<< HEAD
-    const buffer = new Uint8Array(1000000).fill(0x60)
-=======
     const bytes = new Uint8Array(1000000).fill(0x60)
->>>>>>> 54dc2e34
 
     // setup the call arguments
     const runCallArgs = {
@@ -152,15 +144,9 @@
       // Simple test, PUSH <big number> PUSH 0 RETURN
       // It tries to deploy a contract too large, where the code is all zeros
       // (since memory which is not allocated/resized to yet is always defaulted to 0)
-<<<<<<< HEAD
-      data: concatBytesNoTypeCheck(
-        hexToBytes('00'.repeat(Number(common.param('vm', 'maxInitCodeSize')) + 1)),
-        buffer
-=======
       data: concatBytes(
         hexToBytes('00'.repeat(Number(common.param('vm', 'maxInitCodeSize')) + 1)),
         bytes
->>>>>>> 54dc2e34
       ),
     }
     const result = await evm.runCall(runCallArgs)
