import { BlockHeader } from '@ethereumjs/block'
import { Chain, Common, Hardfork } from '@ethereumjs/common'
import { DefaultStateManager } from '@ethereumjs/statemanager'
import { BlobEIP4844Transaction, FeeMarketEIP1559Transaction, Transaction } from '@ethereumjs/tx'
import {
  blobsToCommitments,
  bytesToPrefixedHexString,
  commitmentsToVersionedHashes,
  getBlobs,
<<<<<<< HEAD
} from '@ethereumjs/tx/dist/utils/blobHelpers'
import { Account, bytesToPrefixedHexString, hexStringToBytes, randomBytes } from '@ethereumjs/util'
=======
  hexStringToBytes,
  initKZG,
  randomBytes,
} from '@ethereumjs/util'
>>>>>>> 3b0934f8
import * as kzg from 'c-kzg'
import * as tape from 'tape'

import { INTERNAL_ERROR, INVALID_PARAMS, PARSE_ERROR } from '../../../lib/rpc/error-code'
import { baseRequest, baseSetup, params } from '../helpers'
import { checkError } from '../util'

import type { FullEthereumService } from '../../../lib/service'

const method = 'eth_sendRawTransaction'

tape(`${method}: call with valid arguments`, async (t) => {
  // Disable stateroot validation in TxPool since valid state root isn't available
  const originalSetStateRoot = DefaultStateManager.prototype.setStateRoot
  const originalStateManagerCopy = DefaultStateManager.prototype.copy
  DefaultStateManager.prototype.setStateRoot = function (): any {}
  DefaultStateManager.prototype.copy = function () {
    return this
  }
  const syncTargetHeight = new Common({ chain: Chain.Mainnet }).hardforkBlock(Hardfork.London)
  const { server, client } = baseSetup({ syncTargetHeight, includeVM: true })

  // Mainnet EIP-1559 tx
  const txData =
    '0x02f90108018001018402625a0094cccccccccccccccccccccccccccccccccccccccc830186a0b8441a8451e600000000000000000000000000000000000000000000000000000000000000000000000000000000000000000000000000000000000000000000000000000000f85bf859940000000000000000000000000000000000000101f842a00000000000000000000000000000000000000000000000000000000000000000a000000000000000000000000000000000000000000000000000000000000060a701a0afb6e247b1c490e284053c87ab5f6b59e219d51f743f7a4d83e400782bc7e4b9a0479a268e0e0acd4de3f1e28e4fac2a6b32a4195e8dfa9d19147abe8807aa6f64'
  const transaction = FeeMarketEIP1559Transaction.fromSerializedTx(hexStringToBytes(txData))
  const address = transaction.getSenderAddress()
  const vm = (client.services.find((s) => s.name === 'eth') as FullEthereumService).execution.vm

  await vm.stateManager.putAccount(address, new Account())
  const account = await vm.stateManager.getAccount(address)
  account!.balance = BigInt('40100000')
  await vm.stateManager.putAccount(address, account!)

  const req = params(method, [txData])
  const expectRes = (res: any) => {
    const msg = 'should return the correct tx hash'
    t.equal(
      res.body.result,
      '0xd7217a7d3251880051783f305a3536e368c604aa1f1602e6cd107eb7b87129da',
      msg
    )
  }
  await baseRequest(t, server, req, 200, expectRes)
  // Restore setStateRoot
  DefaultStateManager.prototype.setStateRoot = originalSetStateRoot
  DefaultStateManager.prototype.copy = originalStateManagerCopy
})

tape(`${method}: send local tx with gasprice lower than minimum`, async (t) => {
  // Disable stateroot validation in TxPool since valid state root isn't available
  const originalSetStateRoot = DefaultStateManager.prototype.setStateRoot
  DefaultStateManager.prototype.setStateRoot = (): any => {}
  const syncTargetHeight = new Common({ chain: Chain.Mainnet }).hardforkBlock(Hardfork.London)
  const { server } = baseSetup({ syncTargetHeight, includeVM: true })

  const transaction = Transaction.fromTxData({
    gasLimit: 21000,
    gasPrice: 0,
    nonce: 0,
  }).sign(hexStringToBytes('42'.repeat(32)))

  const txData = bytesToPrefixedHexString(transaction.serialize())

  const req = params(method, [txData])
  const expectRes = (res: any) => {
    t.equal(
      res.body.result,
      '0xf6798d5ed936a464ef4f49dd5a3abe1ad6947364912bd47c5e56781125d44ac3',
      'local tx with lower gasprice than minimum gasprice added to pool'
    )
  }
  await baseRequest(t, server, req, 200, expectRes)

  // Restore setStateRoot
  DefaultStateManager.prototype.setStateRoot = originalSetStateRoot
})

tape(`${method}: call with invalid arguments: not enough balance`, async (t) => {
  // Disable stateroot validation in TxPool since valid state root isn't available
  const originalSetStateRoot = DefaultStateManager.prototype.setStateRoot
  DefaultStateManager.prototype.setStateRoot = (): any => {}
  const syncTargetHeight = new Common({ chain: Chain.Mainnet }).hardforkBlock(Hardfork.London)
  const { server } = baseSetup({ syncTargetHeight, includeVM: true })

  // Mainnet EIP-1559 tx
  const txData =
    '0x02f90108018001018402625a0094cccccccccccccccccccccccccccccccccccccccc830186a0b8441a8451e600000000000000000000000000000000000000000000000000000000000000000000000000000000000000000000000000000000000000000000000000000000f85bf859940000000000000000000000000000000000000101f842a00000000000000000000000000000000000000000000000000000000000000000a000000000000000000000000000000000000000000000000000000000000060a701a0afb6e247b1c490e284053c87ab5f6b59e219d51f743f7a4d83e400782bc7e4b9a0479a268e0e0acd4de3f1e28e4fac2a6b32a4195e8dfa9d19147abe8807aa6f64'

  const req = params(method, [txData])
  const expectRes = checkError(t, INVALID_PARAMS, 'insufficient balance')
  await baseRequest(t, server, req, 200, expectRes)

  // Restore setStateRoot
  DefaultStateManager.prototype.setStateRoot = originalSetStateRoot
})

tape(`${method}: call with sync target height not set yet`, async (t) => {
  const { server, client } = baseSetup()
  client.config.synchronized = false

  // Mainnet EIP-1559 tx
  const txData =
    '0x02f90108018001018402625a0094cccccccccccccccccccccccccccccccccccccccc830186a0b8441a8451e600000000000000000000000000000000000000000000000000000000000000000000000000000000000000000000000000000000000000000000000000000000f85bf859940000000000000000000000000000000000000101f842a00000000000000000000000000000000000000000000000000000000000000000a000000000000000000000000000000000000000000000000000000000000060a701a0afb6e247b1c490e284053c87ab5f6b59e219d51f743f7a4d83e400782bc7e4b9a0479a268e0e0acd4de3f1e28e4fac2a6b32a4195e8dfa9d19147abe8807aa6f64'
  const req = params(method, [txData])

  const expectRes = checkError(
    t,
    INTERNAL_ERROR,
    'client is not aware of the current chain height yet (give sync some more time)'
  )
  await baseRequest(t, server, req, 200, expectRes)
})

tape(`${method}: call with invalid tx (wrong chain ID)`, async (t) => {
  const syncTargetHeight = new Common({ chain: Chain.Mainnet }).hardforkBlock(Hardfork.London)
  const { server } = baseSetup({ syncTargetHeight, includeVM: true })

  // Baikal EIP-1559 tx
  const txData =
    '0x02f9010a82066a8001018402625a0094cccccccccccccccccccccccccccccccccccccccc830186a0b8441a8451e600000000000000000000000000000000000000000000000000000000000000000000000000000000000000000000000000000000000000000000000000000000f85bf859940000000000000000000000000000000000000101f842a00000000000000000000000000000000000000000000000000000000000000000a000000000000000000000000000000000000000000000000000000000000060a701a0afb6e247b1c490e284053c87ab5f6b59e219d51f743f7a4d83e400782bc7e4b9a0479a268e0e0acd4de3f1e28e4fac2a6b32a4195e8dfa9d19147abe8807aa6f64'
  const req = params(method, [txData])

  const expectRes = checkError(t, PARSE_ERROR, 'serialized tx data could not be parsed')
  await baseRequest(t, server, req, 200, expectRes)
})

tape(`${method}: call with unsigned tx`, async (t) => {
  const syncTargetHeight = new Common({ chain: Chain.Mainnet }).hardforkBlock(Hardfork.London)
  const { server } = baseSetup({ syncTargetHeight })

  // Mainnet EIP-1559 tx
  const txData =
    '0x02f90108018001018402625a0094cccccccccccccccccccccccccccccccccccccccc830186a0b8441a8451e600000000000000000000000000000000000000000000000000000000000000000000000000000000000000000000000000000000000000000000000000000000f85bf859940000000000000000000000000000000000000101f842a00000000000000000000000000000000000000000000000000000000000000000a000000000000000000000000000000000000000000000000000000000000060a701a0afb6e247b1c490e284053c87ab5f6b59e219d51f743f7a4d83e400782bc7e4b9a0479a268e0e0acd4de3f1e28e4fac2a6b32a4195e8dfa9d19147abe8807aa6f64'
  const common = new Common({ chain: Chain.Mainnet, hardfork: Hardfork.London })
  const tx = FeeMarketEIP1559Transaction.fromSerializedTx(hexStringToBytes(txData), {
    common,
    freeze: false,
  })
  ;(tx as any).v = undefined
  ;(tx as any).r = undefined
  ;(tx as any).s = undefined
  const txHex = bytesToPrefixedHexString(tx.serialize())
  const req = params(method, [txHex])

  const expectRes = checkError(t, INVALID_PARAMS, 'tx needs to be signed')
  await baseRequest(t, server, req, 200, expectRes)
})

tape(`${method}: call with no peers`, async (t) => {
  // Disable stateroot validation in TxPool since valid state root isn't available
  const originalSetStateRoot = DefaultStateManager.prototype.setStateRoot
  DefaultStateManager.prototype.setStateRoot = (): any => {}
  const originalStateManagerCopy = DefaultStateManager.prototype.copy
  DefaultStateManager.prototype.copy = function () {
    return this
  }
  const common = new Common({ chain: Chain.Mainnet, hardfork: Hardfork.London })

  const syncTargetHeight = common.hardforkBlock(Hardfork.London)
  const { server, client } = baseSetup({
    commonChain: common,
    syncTargetHeight,
    includeVM: true,
    noPeers: true,
  })

  // Mainnet EIP-1559 tx
  const txData =
    '0x02f90108018001018402625a0094cccccccccccccccccccccccccccccccccccccccc830186a0b8441a8451e600000000000000000000000000000000000000000000000000000000000000000000000000000000000000000000000000000000000000000000000000000000f85bf859940000000000000000000000000000000000000101f842a00000000000000000000000000000000000000000000000000000000000000000a000000000000000000000000000000000000000000000000000000000000060a701a0afb6e247b1c490e284053c87ab5f6b59e219d51f743f7a4d83e400782bc7e4b9a0479a268e0e0acd4de3f1e28e4fac2a6b32a4195e8dfa9d19147abe8807aa6f64'
  const transaction = FeeMarketEIP1559Transaction.fromSerializedTx(hexStringToBytes(txData))
  const address = transaction.getSenderAddress()
  const vm = (client.services.find((s) => s.name === 'eth') as FullEthereumService).execution.vm

  await vm.stateManager.putAccount(address, new Account())
  const account = await vm.stateManager.getAccount(address)
  account!.balance = BigInt('40100000')
  await vm.stateManager.putAccount(address, account!)

  const req = params(method, [txData])

  const expectRes = checkError(t, INTERNAL_ERROR, 'no peer connection available')
  await baseRequest(t, server, req, 200, expectRes)

  // Restore setStateRoot
  DefaultStateManager.prototype.setStateRoot = originalSetStateRoot
  DefaultStateManager.prototype.copy = originalStateManagerCopy
})

tape('blob EIP 4844 transaction', async (t) => {
  t.plan(2)
  // Disable stateroot validation in TxPool since valid state root isn't available
  const originalSetStateRoot = DefaultStateManager.prototype.setStateRoot
  DefaultStateManager.prototype.setStateRoot = (): any => {}
  const originalStateManagerCopy = DefaultStateManager.prototype.copy
  DefaultStateManager.prototype.copy = function () {
    return this
  }
  // Disable block header consensus format validation
  const consensusFormatValidation = BlockHeader.prototype._consensusFormatValidation
  BlockHeader.prototype._consensusFormatValidation = (): any => {}
  try {
    initKZG(kzg, __dirname + '/../../../lib/trustedSetups/devnet4.txt')
    // eslint-disable-next-line
  } catch {}
  const gethGenesis = require('../../../../block/test/testdata/4844-hardfork.json')
  const common = Common.fromGethGenesis(gethGenesis, {
    chain: 'customChain',
    hardfork: Hardfork.ShardingForkDev,
  })
  common.setHardfork(Hardfork.ShardingForkDev)
  const { server, client } = baseSetup({
    commonChain: common,
    includeVM: true,
    syncTargetHeight: 100n,
  })
  const blobs = getBlobs('hello world')
  const commitments = blobsToCommitments(blobs)
  const versionedHashes = commitmentsToVersionedHashes(commitments)
  const proofs = blobs.map((blob, ctx) => kzg.computeBlobKzgProof(blob, commitments[ctx]))
  const pk = randomBytes(32)
  const tx = BlobEIP4844Transaction.fromTxData(
    {
      versionedHashes,
      blobs,
      kzgCommitments: commitments,
      kzgProofs: proofs,
      maxFeePerDataGas: 1000000n,
      gasLimit: 0xffffn,
      maxFeePerGas: 10000000n,
      maxPriorityFeePerGas: 1000000n,
      to: randomBytes(20),
    },
    { common }
  ).sign(pk)

  const replacementTx = BlobEIP4844Transaction.fromTxData(
    {
      versionedHashes,
      blobs,
      kzgCommitments: commitments,
      kzgProofs: proofs,
      maxFeePerDataGas: 1000000n,
      gasLimit: 0xfffffn,
      maxFeePerGas: 100000000n,
      maxPriorityFeePerGas: 10000000n,
      to: randomBytes(20),
    },
    { common }
  ).sign(pk)
  const vm = (client.services.find((s) => s.name === 'eth') as FullEthereumService).execution.vm
  await vm.stateManager.putAccount(tx.getSenderAddress(), new Account())
  const account = await vm.stateManager.getAccount(tx.getSenderAddress())
  account!.balance = BigInt(0xfffffffffffff)
  await vm.stateManager.putAccount(tx.getSenderAddress(), account!)

  const req = params(method, [bytesToPrefixedHexString(tx.serializeNetworkWrapper())])
  const req2 = params(method, [bytesToPrefixedHexString(replacementTx.serializeNetworkWrapper())])
  const expectRes = (res: any) => {
    t.equal(res.body.error, undefined, 'initial blob transaction accepted')
  }

  const expectRes2 = checkError(t, INVALID_PARAMS, 'replacement data gas too low')

  await baseRequest(t, server, req, 200, expectRes, false)
  await baseRequest(t, server, req2, 200, expectRes2)

  // Restore stubbed out functionality
  DefaultStateManager.prototype.setStateRoot = originalSetStateRoot
  DefaultStateManager.prototype.copy = originalStateManagerCopy
  BlockHeader.prototype._consensusFormatValidation = consensusFormatValidation
})<|MERGE_RESOLUTION|>--- conflicted
+++ resolved
@@ -3,19 +3,15 @@
 import { DefaultStateManager } from '@ethereumjs/statemanager'
 import { BlobEIP4844Transaction, FeeMarketEIP1559Transaction, Transaction } from '@ethereumjs/tx'
 import {
+  Account,
   blobsToCommitments,
   bytesToPrefixedHexString,
   commitmentsToVersionedHashes,
   getBlobs,
-<<<<<<< HEAD
-} from '@ethereumjs/tx/dist/utils/blobHelpers'
-import { Account, bytesToPrefixedHexString, hexStringToBytes, randomBytes } from '@ethereumjs/util'
-=======
   hexStringToBytes,
   initKZG,
   randomBytes,
 } from '@ethereumjs/util'
->>>>>>> 3b0934f8
 import * as kzg from 'c-kzg'
 import * as tape from 'tape'
 
