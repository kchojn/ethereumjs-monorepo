import { Hardfork } from '@ethereumjs/common'
import { DefaultStateManager } from '@ethereumjs/statemanager'
<<<<<<< HEAD
import { TransactionFactory, initKZG } from '@ethereumjs/tx'
import { Account, Address, hexStringToBytes } from '@ethereumjs/util'
=======
import { TransactionFactory } from '@ethereumjs/tx'
import { Address, hexStringToBytes, initKZG } from '@ethereumjs/util'
>>>>>>> 3b0934f8
import * as kzg from 'c-kzg'
import * as tape from 'tape'

import { INVALID_PARAMS } from '../../../lib/rpc/error-code'
import genesisJSON = require('../../testdata/geth-genesis/eip4844.json')
import { baseRequest, baseSetup, params, setupChain } from '../helpers'
import { checkError } from '../util'

// Since the genesis is copy of withdrawals with just sharding hardfork also started
// at 0, we can re-use the same payload args
const validForkChoiceState = {
  headBlockHash: '0x860e60008cf149dcdb3dbd42f54bd23a5a5024a94b0cc85df1adbe0f528389f6',
  safeBlockHash: '0x860e60008cf149dcdb3dbd42f54bd23a5a5024a94b0cc85df1adbe0f528389f6',
  finalizedBlockHash: '0x860e60008cf149dcdb3dbd42f54bd23a5a5024a94b0cc85df1adbe0f528389f6',
}
const validPayloadAttributes = {
  timestamp: '0x2f',
  prevRandao: '0xff00000000000000000000000000000000000000000000000000000000000000',
  suggestedFeeRecipient: '0xaa00000000000000000000000000000000000000',
}

const validPayload = [validForkChoiceState, { ...validPayloadAttributes, withdrawals: [] }]

initKZG(kzg, __dirname + '/../../../lib/trustedSetups/devnet4.txt')
const method = 'engine_getBlobsBundleV1'

tape(`${method}: call with invalid payloadId`, async (t) => {
  const { server } = baseSetup({ engine: true, includeVM: true })

  const req = params(method, [1])
  const expectRes = checkError(
    t,
    INVALID_PARAMS,
    'invalid argument 0: argument must be a hex string'
  )
  await baseRequest(t, server, req, 200, expectRes)
})

tape(`${method}: call with unknown payloadId`, async (t) => {
  const { server } = baseSetup({ engine: true, includeVM: true })

  const req = params(method, ['0x123'])
  const expectRes = checkError(t, -32001, 'Unknown payload')
  await baseRequest(t, server, req, 200, expectRes)
})

tape(`${method}: call with known payload`, async (t) => {
  // Disable stateroot validation in TxPool since valid state root isn't available
  const originalSetStateRoot = DefaultStateManager.prototype.setStateRoot
  const originalStateManagerCopy = DefaultStateManager.prototype.copy
  DefaultStateManager.prototype.setStateRoot = function (): any {}
  DefaultStateManager.prototype.copy = function () {
    return this
  }
  const { service, server, common } = await setupChain(genesisJSON, 'post-merge', {
    engine: true,
    hardfork: Hardfork.ShardingForkDev,
  })
  common.setHardfork(Hardfork.ShardingForkDev)
  const pkey = hexStringToBytes('9c9996335451aab4fc4eac58e31a8c300e095cdbcee532d53d09280e83360355')
  const address = Address.fromPrivateKey(pkey)
  await service.execution.vm.stateManager.putAccount(address, new Account())
  const account = await service.execution.vm.stateManager.getAccount(address)

  account!.balance = 0xfffffffffffffffn
  await service.execution.vm.stateManager.putAccount(address, account!)
  let req = params('engine_forkchoiceUpdatedV2', validPayload)
  let payloadId
  let expectRes = (res: any) => {
    payloadId = res.body.result.payloadId
  }
  await baseRequest(t, server, req, 200, expectRes, false)
  const tx = TransactionFactory.fromTxData(
    {
      type: 0x05,
      versionedHashes: [],
      maxFeePerDataGas: 1n,
      maxFeePerGas: 10000000000n,
      maxPriorityFeePerGas: 100000000n,
      gasLimit: 30000000n,
    },
    { common }
  ).sign(pkey)

  ;(service.txPool as any).vm._common.setHardfork(Hardfork.ShardingForkDev)
  await service.txPool.add(tx, true)
  req = params('engine_getPayloadV3', [payloadId])
  expectRes = (res: any) => {
    t.equal(
      res.body.result.executionPayload.blockHash,
      '0x467ffd05100e34088fbc3eee3966304a3330ac37fe5d85c1873a867f514112e6',
      'built expected block'
    )
  }

  await baseRequest(t, server, req, 200, expectRes, false)
  req = params(method, [payloadId])
  expectRes = (res: any) => {
    t.equal(
      res.body.result.blockHash,
      '0x467ffd05100e34088fbc3eee3966304a3330ac37fe5d85c1873a867f514112e6',
      'got expected blockHash'
    )
  }
  await baseRequest(t, server, req, 200, expectRes, false)
  // Restore setStateRoot
  DefaultStateManager.prototype.setStateRoot = originalSetStateRoot
  DefaultStateManager.prototype.copy = originalStateManagerCopy
})<|MERGE_RESOLUTION|>--- conflicted
+++ resolved
@@ -1,12 +1,7 @@
 import { Hardfork } from '@ethereumjs/common'
 import { DefaultStateManager } from '@ethereumjs/statemanager'
-<<<<<<< HEAD
-import { TransactionFactory, initKZG } from '@ethereumjs/tx'
-import { Account, Address, hexStringToBytes } from '@ethereumjs/util'
-=======
 import { TransactionFactory } from '@ethereumjs/tx'
-import { Address, hexStringToBytes, initKZG } from '@ethereumjs/util'
->>>>>>> 3b0934f8
+import { Account, Address, hexStringToBytes, initKZG } from '@ethereumjs/util'
 import * as kzg from 'c-kzg'
 import * as tape from 'tape'
 
