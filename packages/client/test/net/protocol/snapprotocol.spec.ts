--- conflicted
+++ resolved
@@ -445,8 +445,6 @@
     )
     const code = codes[0]
     t.ok(equalsBytes(keccak256(code), codeHash), 'Code should match the requested codeHash')
-<<<<<<< HEAD
-=======
     t.end()
   })
 
@@ -521,7 +519,6 @@
       })
     )
     t.ok(trieNodesRLP === bytesToHex(payload), 'Re-encoded payload should match with original')
->>>>>>> 54dc2e34
     t.end()
   })
 })
