--- conflicted
+++ resolved
@@ -107,18 +107,14 @@
         }
       }
 
-<<<<<<< HEAD
+      if (params[index].substr(0, 2) !== '0x') {
+        return {
+          code: INVALID_PARAMS,
+          message: `invalid argument ${index}: hex string without 0x prefix`,
+        }
+      }
+
       const blockHash = params[index].substring(2)
-=======
-    if (params[index].substr(0, 2) !== '0x') {
-      return {
-        code: INVALID_PARAMS,
-        message: `invalid argument ${index}: hex string without 0x prefix`,
-      }
-    }
-
-    const blockHash = params[index].substring(2)
->>>>>>> 9a70b5a0
 
       if (!/^[0-9a-fA-F]+$/.test(blockHash) || blockHash.length !== 64) {
         return {
